--- conflicted
+++ resolved
@@ -48,19 +48,8 @@
     mypy~=0.910
     pytest~=6.2
     pytest-cov>=2.12
-<<<<<<< HEAD
     orquestra-opt[qiskit]
     orquestra-opt[qubo]
-qiskit =
-    qiskit>=0.28, <0.34
-    symengine~=0.7
-qubo =
-=======
->>>>>>> e17af6aa
-    dimod>=0.9.11
-    cvxpy~=1.1.11
-    qiskit>=0.28, <0.34
-    symengine~=0.7
 
 [flake8]
 ignore = E203,E266,F401,W605
