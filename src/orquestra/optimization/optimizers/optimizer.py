from typing import Dict, Optional

import numpy as np
from qiskit.algorithms.optimizers import ADAM, SPSA
from scipy.optimize import OptimizeResult
from zquantum.core.history.recorder import recorder as _recorder
from zquantum.core.interfaces.functions import CallableWithGradient
from zquantum.core.interfaces.optimizer import (
    Optimizer,
    construct_history_info,
    optimization_result,
)
from zquantum.core.typing import RecorderFactory
<<<<<<< HEAD
from typing import Optional, Dict
from qiskit.algorithms.optimizers import SPSA, ADAM, NFT
=======
>>>>>>> b6b37390


class QiskitOptimizer(Optimizer):
    def __init__(
        self,
        method: str,
        optimizer_kwargs: Optional[Dict] = None,
        recorder: RecorderFactory = _recorder,
    ):
        """
        Args:
            method: specifies optimizer to be used.
                Currently supports "ADAM", "AMSGRAD" and "SPSA".
            optimizer_kwargs: dictionary with additional optimizer_kwargs
                for the optimizer.
            recorder: recorder object which defines how to store
                the optimization history.

        """
        super().__init__(recorder=recorder)
        self.method = method
        if optimizer_kwargs is None:
            self.optimizer_kwargs = {}
        else:
            self.optimizer_kwargs = optimizer_kwargs

        if self.method == "SPSA":
            self.optimizer = SPSA(**self.optimizer_kwargs)
        elif self.method == "ADAM" or self.method == "AMSGRAD":
            if self.method == "AMSGRAD":
                self.optimizer_kwargs["amsgrad"] = True
            self.optimizer = ADAM(**self.optimizer_kwargs)
        elif self.method == "NFT":
            self.optimizer = NFT(**self.optimizer_kwargs)


    def _minimize(
        self,
        cost_function: CallableWithGradient,
        initial_params: np.ndarray,
        keep_history: bool = False,
    ) -> OptimizeResult:
        """
        Minimizes given cost function using optimizers from Qiskit Aqua.

        Args:
            cost_function: python method which takes numpy.ndarray as input
            initial_params: initial parameters to be used for optimization

        Returns:
            optimization_results: results of the optimization.
        """

        number_of_variables = len(initial_params)

        gradient_function = None
        if hasattr(cost_function, "gradient") and callable(
            getattr(cost_function, "gradient")
        ):
            gradient_function = cost_function.gradient

        solution, value, nfev = self.optimizer.optimize(
            num_vars=number_of_variables,
            objective_function=cost_function,
            initial_point=initial_params,
            gradient_function=gradient_function,
        )

        if self.method == "ADAM" or self.method == "AMSGRAD":
            nit = self.optimizer._t
        elif self.method == "NFT":
            nit = self.optimizer._options['maxiter']
        else:
            nit = self.optimizer.maxiter

        return optimization_result(
            opt_value=value,
            opt_params=solution,
            nit=nit,
            nfev=nfev,
            **construct_history_info(cost_function, keep_history)
        )<|MERGE_RESOLUTION|>--- conflicted
+++ resolved
@@ -1,7 +1,7 @@
 from typing import Dict, Optional
 
 import numpy as np
-from qiskit.algorithms.optimizers import ADAM, SPSA
+from qiskit.algorithms.optimizers import ADAM, SPSA, NFT
 from scipy.optimize import OptimizeResult
 from zquantum.core.history.recorder import recorder as _recorder
 from zquantum.core.interfaces.functions import CallableWithGradient
@@ -11,11 +11,6 @@
     optimization_result,
 )
 from zquantum.core.typing import RecorderFactory
-<<<<<<< HEAD
-from typing import Optional, Dict
-from qiskit.algorithms.optimizers import SPSA, ADAM, NFT
-=======
->>>>>>> b6b37390
 
 
 class QiskitOptimizer(Optimizer):
@@ -50,7 +45,6 @@
             self.optimizer = ADAM(**self.optimizer_kwargs)
         elif self.method == "NFT":
             self.optimizer = NFT(**self.optimizer_kwargs)
-
 
     def _minimize(
         self,
@@ -87,7 +81,7 @@
         if self.method == "ADAM" or self.method == "AMSGRAD":
             nit = self.optimizer._t
         elif self.method == "NFT":
-            nit = self.optimizer._options['maxiter']
+            nit = self.optimizer._options["maxiter"]
         else:
             nit = self.optimizer.maxiter
 
