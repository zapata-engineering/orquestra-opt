--- conflicted
+++ resolved
@@ -60,11 +60,7 @@
     def _minimize(
         self,
         cost_function: Union[CallableWithGradient, Callable],
-<<<<<<< HEAD
-        initial_params: Optional[np.ndarray] = None,
-=======
         initial_params: np.ndarray,
->>>>>>> 12c0a15c
         keep_history: bool = False,
     ):
         """
